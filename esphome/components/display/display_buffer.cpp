--- conflicted
+++ resolved
@@ -204,22 +204,6 @@
   if (ret > 0)
     this->print(x, y, font, color, align, buffer);
 }
-<<<<<<< HEAD
-void DisplayBuffer::image(int x, int y, Image *image) {
-  // for (int img_x = 0; img_x < image->get_width(); img_x++) {
-  //   for (int img_y = 0; img_y < image->get_height(); img_y++) {
-  //     this->draw_pixel_at(x + img_x, y + img_y, image->get_pixel(img_x, img_y) ? COLOR_ON : COLOR_OFF);
-  //   }
-  // }
-  if (image->get_type()==0) {
-    for (int img_x = 0; img_x < image->get_width(); img_x++) {
-      for (int img_y = 0; img_y < image->get_height(); img_y++) {
-        this->draw_pixel_at(x + img_x, y + img_y, image->get_pixel(img_x, img_y) ? COLOR_ON : COLOR_OFF);
-      }
-    }
-  }
-  else if (image->get_type()==1) {
-=======
 void DisplayBuffer::image(int x, int y, Image *image) { this->image(x, y, COLOR_ON, image); }
 void DisplayBuffer::image(int x, int y, Color color, Image *image, bool invert) {
   if (image->get_type() == BINARY) {
@@ -238,7 +222,6 @@
       }
     }
   } else if (image->get_type() == RGB) {
->>>>>>> 4c3c14ec
     for (int img_x = 0; img_x < image->get_width(); img_x++) {
       for (int img_y = 0; img_y < image->get_height(); img_y++) {
         this->draw_pixel_at(x + img_x, y + img_y, image->get_color_pixel(img_x, img_y));
@@ -467,24 +450,6 @@
   const uint32_t pos = x + y * width_8;
   return pgm_read_byte(this->data_start_ + (pos / 8u)) & (0x80 >> (pos % 8u));
 }
-<<<<<<< HEAD
-int Image::get_color_pixel(int x, int y) const {
-  if (x < 0 || x >= this->width_ || y < 0 || y >= this->height_)
-    return 0;
-
-  const uint32_t pos = (x + y * this->width_)*2;
-  int color = (pgm_read_byte(this->data_start_ + pos)<<8) + (pgm_read_byte(this->data_start_ + pos + 1));
-  return color;
-}
-int Image::get_width() const { return this->width_; }
-int Image::get_height() const { return this->height_; }
-int Image::get_type() const { return this->type_; }
-Image::Image(const uint8_t *data_start, int width, int height)
-    : width_(width), height_(height), data_start_(data_start) {}
-Image::Image(const uint8_t *data_start, int width, int height, int type)
-    : width_(width), height_(height), type_(type), data_start_(data_start) {}
-    
-=======
 Color Image::get_color_pixel(int x, int y) const {
   if (x < 0 || x >= this->width_ || y < 0 || y >= this->height_)
     return 0;
@@ -508,7 +473,6 @@
 Image::Image(const uint8_t *data_start, int width, int height, int type)
     : width_(width), height_(height), type_((ImageType) type), data_start_(data_start) {}
 
->>>>>>> 4c3c14ec
 DisplayPage::DisplayPage(const display_writer_t &writer) : writer_(writer) {}
 void DisplayPage::show() { this->parent_->show_page(this); }
 void DisplayPage::show_next() { this->next_->show(); }
