#pragma once

#include "esphome/core/component.h"
#include "esphome/core/defines.h"
#include "esphome/core/automation.h"
#include "esphome/core/color.h"

#ifdef USE_TIME
#include "esphome/components/time/real_time_clock.h"
#endif

namespace esphome {
namespace display {

/** TextAlign is used to tell the display class how to position a piece of text. By default
 * the coordinates you enter for the print*() functions take the upper left corner of the text
 * as the "anchor" point. You can customize this behavior to, for example, make the coordinates
 * refer to the *center* of the text.
 *
 * All text alignments consist of an X and Y-coordinate alignment. For the alignment along the X-axis
 * these options are allowed:
 *
 * - LEFT (x-coordinate of anchor point is on left)
 * - CENTER_HORIZONTAL (x-coordinate of anchor point is in the horizontal center of the text)
 * - RIGHT (x-coordinate of anchor point is on right)
 *
 * For the Y-Axis alignment these options are allowed:
 *
 * - TOP (y-coordinate of anchor is on the top of the text)
 * - CENTER_VERTICAL (y-coordinate of anchor is in the vertical center of the text)
 * - BASELINE (y-coordinate of anchor is on the baseline of the text)
 * - BOTTOM (y-coordinate of anchor is on the bottom of the text)
 *
 * These options are then combined to create combined TextAlignment options like:
 * - TOP_LEFT (default)
 * - CENTER (anchor point is in the middle of the text bounds)
 * - ...
 */
enum class TextAlign {
  TOP = 0x00,
  CENTER_VERTICAL = 0x01,
  BASELINE = 0x02,
  BOTTOM = 0x04,

  LEFT = 0x00,
  CENTER_HORIZONTAL = 0x08,
  RIGHT = 0x10,

  TOP_LEFT = TOP | LEFT,
  TOP_CENTER = TOP | CENTER_HORIZONTAL,
  TOP_RIGHT = TOP | RIGHT,

  CENTER_LEFT = CENTER_VERTICAL | LEFT,
  CENTER = CENTER_VERTICAL | CENTER_HORIZONTAL,
  CENTER_RIGHT = CENTER_VERTICAL | RIGHT,

  BASELINE_LEFT = BASELINE | LEFT,
  BASELINE_CENTER = BASELINE | CENTER_HORIZONTAL,
  BASELINE_RIGHT = BASELINE | RIGHT,

  BOTTOM_LEFT = BOTTOM | LEFT,
  BOTTOM_CENTER = BOTTOM | CENTER_HORIZONTAL,
  BOTTOM_RIGHT = BOTTOM | RIGHT,
};

/// Turn the pixel OFF.
extern const Color COLOR_OFF;
/// Turn the pixel ON.
extern const Color COLOR_ON;

enum ImageType { BINARY = 0, GRAYSCALE = 1, RGB = 2 };

enum DisplayRotation {
  DISPLAY_ROTATION_0_DEGREES = 0,
  DISPLAY_ROTATION_90_DEGREES = 90,
  DISPLAY_ROTATION_180_DEGREES = 180,
  DISPLAY_ROTATION_270_DEGREES = 270,
};

class Font;
class Image;
class DisplayBuffer;
class DisplayPage;

using display_writer_t = std::function<void(DisplayBuffer &)>;

#define LOG_DISPLAY(prefix, type, obj) \
  if (obj != nullptr) { \
    ESP_LOGCONFIG(TAG, prefix type); \
    ESP_LOGCONFIG(TAG, "%s  Rotations: %d °", prefix, obj->rotation_); \
    ESP_LOGCONFIG(TAG, "%s  Dimensions: %dpx x %dpx", prefix, obj->get_width(), obj->get_height()); \
  }

class DisplayBuffer {
 public:
  /// Fill the entire screen with the given color.
  virtual void fill(Color color);
  /// Clear the entire screen by filling it with OFF pixels.
  void clear();

  /// Get the width of the image in pixels with rotation applied.
  int get_width();
  /// Get the height of the image in pixels with rotation applied.
  int get_height();
  /// Set a single pixel at the specified coordinates to the given color.
  void draw_pixel_at(int x, int y, Color color = COLOR_ON);

  /// Draw a straight line from the point [x1,y1] to [x2,y2] with the given color.
  void line(int x1, int y1, int x2, int y2, Color color = COLOR_ON);

  /// Draw a horizontal line from the point [x,y] to [x+width,y] with the given color.
  void horizontal_line(int x, int y, int width, Color color = COLOR_ON);

  /// Draw a vertical line from the point [x,y] to [x,y+width] with the given color.
  void vertical_line(int x, int y, int height, Color color = COLOR_ON);

  /// Draw the outline of a rectangle with the top left point at [x1,y1] and the bottom right point at
  /// [x1+width,y1+height].
  void rectangle(int x1, int y1, int width, int height, Color color = COLOR_ON);

  /// Fill a rectangle with the top left point at [x1,y1] and the bottom right point at [x1+width,y1+height].
  void filled_rectangle(int x1, int y1, int width, int height, Color color = COLOR_ON);

  /// Draw the outline of a circle centered around [center_x,center_y] with the radius radius with the given color.
  void circle(int center_x, int center_xy, int radius, Color color = COLOR_ON);

  /// Fill a circle centered around [center_x,center_y] with the radius radius with the given color.
  void filled_circle(int center_x, int center_y, int radius, Color color = COLOR_ON);

  /** Print `text` with the anchor point at [x,y] with `font`.
   *
   * @param x The x coordinate of the text alignment anchor point.
   * @param y The y coordinate of the text alignment anchor point.
   * @param font The font to draw the text with.
   * @param color The color to draw the text with.
   * @param align The alignment of the text.
   * @param text The text to draw.
   */
  void print(int x, int y, Font *font, Color color, TextAlign align, const char *text);

  /** Print `text` with the top left at [x,y] with `font`.
   *
   * @param x The x coordinate of the upper left corner.
   * @param y The y coordinate of the upper left corner.
   * @param font The font to draw the text with.
   * @param color The color to draw the text with.
   * @param text The text to draw.
   */
  void print(int x, int y, Font *font, Color color, const char *text);

  /** Print `text` with the anchor point at [x,y] with `font`.
   *
   * @param x The x coordinate of the text alignment anchor point.
   * @param y The y coordinate of the text alignment anchor point.
   * @param font The font to draw the text with.
   * @param align The alignment of the text.
   * @param text The text to draw.
   */
  void print(int x, int y, Font *font, TextAlign align, const char *text);

  /** Print `text` with the top left at [x,y] with `font`.
   *
   * @param x The x coordinate of the upper left corner.
   * @param y The y coordinate of the upper left corner.
   * @param font The font to draw the text with.
   * @param text The text to draw.
   */
  void print(int x, int y, Font *font, const char *text);

  /** Evaluate the printf-format `format` and print the result with the anchor point at [x,y] with `font`.
   *
   * @param x The x coordinate of the text alignment anchor point.
   * @param y The y coordinate of the text alignment anchor point.
   * @param font The font to draw the text with.
   * @param color The color to draw the text with.
   * @param align The alignment of the text.
   * @param format The format to use.
   * @param ... The arguments to use for the text formatting.
   */
  void printf(int x, int y, Font *font, Color color, TextAlign align, const char *format, ...)
      __attribute__((format(printf, 7, 8)));

  /** Evaluate the printf-format `format` and print the result with the top left at [x,y] with `font`.
   *
   * @param x The x coordinate of the upper left corner.
   * @param y The y coordinate of the upper left corner.
   * @param font The font to draw the text with.
   * @param color The color to draw the text with.
   * @param format The format to use.
   * @param ... The arguments to use for the text formatting.
   */
  void printf(int x, int y, Font *font, Color color, const char *format, ...) __attribute__((format(printf, 6, 7)));

  /** Evaluate the printf-format `format` and print the result with the anchor point at [x,y] with `font`.
   *
   * @param x The x coordinate of the text alignment anchor point.
   * @param y The y coordinate of the text alignment anchor point.
   * @param font The font to draw the text with.
   * @param align The alignment of the text.
   * @param format The format to use.
   * @param ... The arguments to use for the text formatting.
   */
  void printf(int x, int y, Font *font, TextAlign align, const char *format, ...) __attribute__((format(printf, 6, 7)));

  /** Evaluate the printf-format `format` and print the result with the top left at [x,y] with `font`.
   *
   * @param x The x coordinate of the upper left corner.
   * @param y The y coordinate of the upper left corner.
   * @param font The font to draw the text with.
   * @param format The format to use.
   * @param ... The arguments to use for the text formatting.
   */
  void printf(int x, int y, Font *font, const char *format, ...) __attribute__((format(printf, 5, 6)));

#ifdef USE_TIME
  /** Evaluate the strftime-format `format` and print the result with the anchor point at [x,y] with `font`.
   *
   * @param x The x coordinate of the text alignment anchor point.
   * @param y The y coordinate of the text alignment anchor point.
   * @param font The font to draw the text with.
   * @param color The color to draw the text with.
   * @param align The alignment of the text.
   * @param format The strftime format to use.
   * @param time The time to format.
   */
  void strftime(int x, int y, Font *font, Color color, TextAlign align, const char *format, time::ESPTime time)
      __attribute__((format(strftime, 7, 0)));

  /** Evaluate the strftime-format `format` and print the result with the top left at [x,y] with `font`.
   *
   * @param x The x coordinate of the upper left corner.
   * @param y The y coordinate of the upper left corner.
   * @param font The font to draw the text with.
   * @param color The color to draw the text with.
   * @param format The strftime format to use.
   * @param time The time to format.
   */
  void strftime(int x, int y, Font *font, Color color, const char *format, time::ESPTime time)
      __attribute__((format(strftime, 6, 0)));

  /** Evaluate the strftime-format `format` and print the result with the anchor point at [x,y] with `font`.
   *
   * @param x The x coordinate of the text alignment anchor point.
   * @param y The y coordinate of the text alignment anchor point.
   * @param font The font to draw the text with.
   * @param align The alignment of the text.
   * @param format The strftime format to use.
   * @param time The time to format.
   */
  void strftime(int x, int y, Font *font, TextAlign align, const char *format, time::ESPTime time)
      __attribute__((format(strftime, 6, 0)));

  /** Evaluate the strftime-format `format` and print the result with the top left at [x,y] with `font`.
   *
   * @param x The x coordinate of the upper left corner.
   * @param y The y coordinate of the upper left corner.
   * @param font The font to draw the text with.
   * @param format The strftime format to use.
   * @param time The time to format.
   */
  void strftime(int x, int y, Font *font, const char *format, time::ESPTime time)
      __attribute__((format(strftime, 5, 0)));
#endif

  /// Draw the `image` with the top-left corner at [x,y] to the screen.
  void image(int x, int y, Image *image);
  void image(int x, int y, Color color, Image *image, bool invert = false);

  /** Get the text bounds of the given string.
   *
   * @param x The x coordinate to place the string at, can be 0 if only interested in dimensions.
   * @param y The y coordinate to place the string at, can be 0 if only interested in dimensions.
   * @param text The text to measure.
   * @param font The font to measure the text bounds with.
   * @param align The alignment of the text. Set to TextAlign::TOP_LEFT if only interested in dimensions.
   * @param x1 A pointer to store the returned x coordinate of the upper left corner in.
   * @param y1 A pointer to store the returned y coordinate of the upper left corner in.
   * @param width A pointer to store the returned text width in.
   * @param height A pointer to store the returned text height in.
   */
  void get_text_bounds(int x, int y, const char *text, Font *font, TextAlign align, int *x1, int *y1, int *width,
                       int *height);

  /// Internal method to set the display writer lambda.
  void set_writer(display_writer_t &&writer);

  void show_page(DisplayPage *page);
  void show_next_page();
  void show_prev_page();

  void set_pages(std::vector<DisplayPage *> pages);

  /// Internal method to set the display rotation with.
  void set_rotation(DisplayRotation rotation);

 protected:
  void vprintf_(int x, int y, Font *font, Color color, TextAlign align, const char *format, va_list arg);

  virtual void draw_absolute_pixel_internal(int x, int y, Color color) = 0;

  virtual int get_height_internal() = 0;

  virtual int get_width_internal() = 0;

  void init_internal_(uint32_t buffer_length);

  void do_update_();

  uint8_t *buffer_{nullptr};
  DisplayRotation rotation_{DISPLAY_ROTATION_0_DEGREES};
  optional<display_writer_t> writer_{};
  DisplayPage *page_{nullptr};
};

class DisplayPage {
 public:
  DisplayPage(const display_writer_t &writer);
  void show();
  void show_next();
  void show_prev();
  void set_parent(DisplayBuffer *parent);
  void set_prev(DisplayPage *prev);
  void set_next(DisplayPage *next);
  const display_writer_t &get_writer() const;

 protected:
  DisplayBuffer *parent_;
  display_writer_t writer_;
  DisplayPage *prev_{nullptr};
  DisplayPage *next_{nullptr};
};

class Glyph {
 public:
  Glyph(const char *a_char, const uint8_t *data_start, uint32_t offset, int offset_x, int offset_y, int width,
        int height);

  bool get_pixel(int x, int y) const;

  const char *get_char() const;

  bool compare_to(const char *str) const;

  int match_length(const char *str) const;

  void scan_area(int *x1, int *y1, int *width, int *height) const;

 protected:
  friend Font;
  friend DisplayBuffer;

  const char *char_;
  const uint8_t *data_;
  int offset_x_;
  int offset_y_;
  int width_;
  int height_;
};

class Font {
 public:
  /** Construct the font with the given glyphs.
   *
   * @param glyphs A vector of glyphs, must be sorted lexicographically.
   * @param baseline The y-offset from the top of the text to the baseline.
   * @param bottom The y-offset from the top of the text to the bottom (i.e. height).
   */
  Font(std::vector<Glyph> &&glyphs, int baseline, int bottom);

  int match_next_glyph(const char *str, int *match_length);

  void measure(const char *str, int *width, int *x_offset, int *baseline, int *height);

  const std::vector<Glyph> &get_glyphs() const;

 protected:
  std::vector<Glyph> glyphs_;
  int baseline_;
  int bottom_;
};

class Image {
 public:
  Image(const uint8_t *data_start, int width, int height);
  Image(const uint8_t *data_start, int width, int height, int type);
  bool get_pixel(int x, int y) const;
<<<<<<< HEAD
  int get_color_pixel(int x, int y) const;
  int get_width() const;
  int get_height() const;
  int get_type() const;
=======
  Color get_color_pixel(int x, int y) const;
  Color get_grayscale_pixel(int x, int y) const;
  int get_width() const;
  int get_height() const;
  ImageType get_type() const;
>>>>>>> 4c3c14ec

 protected:
  int width_;
  int height_;
<<<<<<< HEAD
  int type_ = 0;
=======
  ImageType type_{BINARY};
>>>>>>> 4c3c14ec
  const uint8_t *data_start_;
};

template<typename... Ts> class DisplayPageShowAction : public Action<Ts...> {
 public:
  TEMPLATABLE_VALUE(DisplayPage *, page)

  void play(Ts... x) override {
    auto *page = this->page_.value(x...);
    if (page != nullptr) {
      page->show();
    }
  }
};

template<typename... Ts> class DisplayPageShowNextAction : public Action<Ts...> {
 public:
  DisplayPageShowNextAction(DisplayBuffer *buffer) : buffer_(buffer) {}

  void play(Ts... x) override { this->buffer_->show_next_page(); }

  DisplayBuffer *buffer_;
};

template<typename... Ts> class DisplayPageShowPrevAction : public Action<Ts...> {
 public:
  DisplayPageShowPrevAction(DisplayBuffer *buffer) : buffer_(buffer) {}

  void play(Ts... x) override { this->buffer_->show_prev_page(); }

  DisplayBuffer *buffer_;
};

}  // namespace display
}  // namespace esphome<|MERGE_RESOLUTION|>--- conflicted
+++ resolved
@@ -384,27 +384,16 @@
   Image(const uint8_t *data_start, int width, int height);
   Image(const uint8_t *data_start, int width, int height, int type);
   bool get_pixel(int x, int y) const;
-<<<<<<< HEAD
-  int get_color_pixel(int x, int y) const;
-  int get_width() const;
-  int get_height() const;
-  int get_type() const;
-=======
   Color get_color_pixel(int x, int y) const;
   Color get_grayscale_pixel(int x, int y) const;
   int get_width() const;
   int get_height() const;
   ImageType get_type() const;
->>>>>>> 4c3c14ec
 
  protected:
   int width_;
   int height_;
-<<<<<<< HEAD
-  int type_ = 0;
-=======
   ImageType type_{BINARY};
->>>>>>> 4c3c14ec
   const uint8_t *data_start_;
 };
 
